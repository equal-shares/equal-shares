import copy
import logging
from typing import Any

from src.algorithm.utils import filter_bids, find_max, remove_invalid_bids, remove_zero_bids
from src.logger import get_logger, LoggerName

logger = get_logger(LoggerName.ALGORITHM)

CONTINUOUS_COST = 1  # A constant that signals that the given project is in its continuous increment phase.
DISTRIBUTION_PARAMETER_COST = 100  # The amount of increase in each voter's budget at each iteration is budget/DISTRIBUTION_PARAMETER_COST.
<<<<<<< HEAD
# If DISTRIBUTION_PARAMETER_COST is larger, then the computation is more accurate, but requires longer time.
MAX_ROUNDS = 1000 # A constant that provides a safety net to prevent infinite loops
=======
        # If DISTRIBUTION_PARAMETER_COST is larger, then the computation is more accurate, but requires longer time.
>>>>>>> 369755a5


def equal_shares(
    voters: list[int],
    projects_costs: dict[int, int],
    budget: float,
    bids: dict[int, dict[int, int]],
    tracker_callback = None
) -> tuple[dict[int, int], dict[int, dict[int, float]]]:
    """
    Implements the Method of Equal Shares (MES) algorithm for participatory budgeting.
    The algorithm distributes a budget among projects based on voter preferences, ensuring
    fair allocation by giving each voter an equal share of the budget initially.

    Args:
        voters (list[int]): List of voter IDs participating in the vote.
        projects_costs (dict[int, int]): Dictionary mapping project IDs to their minimum costs.
        budget (float): Total available budget to be distributed.
        bids (dict[int, dict[int, int]]): Nested dictionary where:
            - First level key: project ID
            - Second level key: voter ID
            - Value: amount bid by that voter for that project
        tracker_callback (Optional[Callable]): Callback function for tracking algorithm progress.

    Returns:
        tuple[dict[int, int], dict[int, dict[int, float]]]: A tuple containing:
            - winners_allocations: Dictionary mapping project IDs to their allocated costs
            - candidates_payments_per_voter: Nested dictionary showing how much each voter
              contributed to each project (project_id -> voter_id -> payment_amount)

    Examples:
        >>> # Simple example with three voters and two projects
        >>> voters = [1, 2, 3]
        >>> projects_costs = {101: 100, 102: 150}  # Project costs
        >>> budget = 300
        >>> bids = {
        ...     101: {1: 100, 2: 100, 3: 0},      # Voters 1 and 2 support project 101
        ...     102: {2: 150, 3: 150, 1: 0}       # Voters 2 and 3 support project 102
        ... }
        >>> winners, payments = equal_shares(voters, projects_costs, budget, bids)
        >>> winners
        {101: 100, 102: 150}  # Both projects funded
        >>> payments[101]  # Payments for project 101
        {1: 50, 2: 50, 3: 0}  # Voters 1 and 2 split the cost

    Notes:
        - Each voter starts with an equal share of the budget (budget / num_voters)
        - The algorithm iteratively tries to fund projects by:
            1. Finding projects with the highest effective support
            2. Distributing costs equally among supporting voters
            3. Gradually increasing voter budgets if needed
        - A project is funded if its supporting voters have enough remaining budget
        - The algorithm stops when either:
            - No more projects can be funded within budget constraints
            - The total cost would exceed the available budget

    Raises:
        ValueError: If project costs exceed available budgets or if cost distribution fails.
    """
    logger.debug(f'ES input:\n voters: {voters} \n projects_costs: {projects_costs} \n budget: {budget} \n bids: {bids}')
    projects = projects_costs.keys() # Get list of project IDs
    bids = remove_zero_bids(bids)
    bids = remove_invalid_bids(voters, bids) # Remove bids from invalid voters
    max_bid_for_project = find_max(bids)

    # Initialize a dict to track previous allocations
    previous_allocations = {pid: 0 for pid in projects}

    # Round the budget to ensure equal division among voters
    rounded_budget: float = int(budget / len(voters)) * len(voters)  
    logger.warning("\nRunning equal_shares: budget=%s, rounded to %s", budget, rounded_budget)

    # Run first round with initial budget
    logger.debug("Calling ESFB for the first time")
    winners_allocations, projects_costs_of_next_increase, candidates_payments_per_voter = equal_shares_fixed_budget(
        voters, projects_costs, rounded_budget, bids, max_bid_for_project, previous_allocations, tracker_callback
    )

    # Calculate total cost of chosen projects
    total_chosen_project_cost = sum(winners_allocations[c] for c in winners_allocations)
    logger.warning("total_chosen_project_cost=%s", total_chosen_project_cost)

    round_count = 0

    while True:
        round_count += 1
        logger.debug(f'round_count: {round_count}')
        if round_count > MAX_ROUNDS:
            logger.warning(
                f"Max rounds ({MAX_ROUNDS}) reached - forcing termination. "
                f"Consider adjusting DISTRIBUTION_PARAMETER_COST"
            )
            break
            
        # Check if current outcome is exhaustive
        is_exhaustive = True
        for candidate in projects:
            candidate_cost_of_next_increase = projects_costs_of_next_increase[candidate]
            # Check if we can fund more projects
            if (
                # Would stay within total budget
                (total_chosen_project_cost + candidate_cost_of_next_increase <= budget)
                # Would not exceed max bid for this project
                and (winners_allocations[candidate] + candidate_cost_of_next_increase <= max_bid_for_project[candidate])
                # Project has a positive cost for next increase
                and (candidate_cost_of_next_increase > 0)
            ):
                is_exhaustive = False
                logger.warning("Candidate %s is not fully funded - allocation is not exhaustive", candidate)
                break
            
        if is_exhaustive:
            logger.warning("allocation is exhaustive")
            # No more projects can be funded
            break

        # Update budget for next round
        updated_rounded_budget = rounded_budget + len(voters) * (
            budget / DISTRIBUTION_PARAMETER_COST
        )

        # Run another round with increased budget
        updated_winners_allocations, projects_costs_of_next_increase, updated_candidates_payments_per_voter = (
            equal_shares_fixed_budget(
                voters,
                projects_costs,
                updated_rounded_budget,
                bids,
                max_bid_for_project,
                previous_allocations,
                tracker_callback
            )
        )

        # Calculate new total cost
        total_chosen_project_cost = sum(updated_winners_allocations[c] for c in updated_winners_allocations)
        logger.warning("total_chosen_project_cost=%s", total_chosen_project_cost)

        # If we exceed budget, stop
        if total_chosen_project_cost > budget:
            logger.warning("total_chosen_project_cost is more than the budget %s; breaking", budget)
            break

        # Else, keep increasing the budget and continue
        rounded_budget = updated_rounded_budget
        winners_allocations = updated_winners_allocations
        candidates_payments_per_voter = updated_candidates_payments_per_voter
    
    # if tracker_callback is not None:
    #     # Get only funded projects sorted by allocation amount
    #     funded_projects = [(pid, amount) for pid, amount in winners_allocations.items() 
    #                       if amount > 0]
    #     funded_projects.sort(key=lambda x: x[1], reverse=True)
        
    #     # Track each funded project for visualization
    #     remaining_budget = budget
    #     voter_budgets = {v: budget/len(voters) for v in voters}
    #     previous_allocations = {v: budget/len(voters) for v in voters}
        
    #     for project_id, allocation in funded_projects:
    #         # Calculate effective votes for ALL projects
    #         effective_votes = {}
    #         for pid in projects_costs.keys():
    #             pid_supporters = len([v for v, bid in bids[pid].items() if bid > 0])
    #             effective_votes[str(pid)] = float(pid_supporters)
    
    #         # Get the payments each voter made for this project
    #         project_payments = candidates_payments_per_voter[project_id]

    #         # Update voter budgets for tracking
    #         for voter_id in voter_budgets:
    #             voter_payment = project_payments.get(voter_id, 0)
    #             voter_budgets[voter_id] -= voter_payment

    #         logger.debug(f'calling tracker_callback with:\n project_id: {project_id}, ')
    #         logger.debug(f"\nDEBUG equal_shares before tracker:")
    #         logger.debug(f"project_id: {project_id}")
    #         logger.debug(f"voter_budgets: {voter_budgets}")
    #         logger.debug(f"previous_allocations: {previous_allocations}")
    #         logger.debug(f"project_payments: {project_payments}")

    #         tracker_callback(
    #             project_id=project_id,
    #             cost=allocation,
    #             effective_votes=effective_votes,
    #             voter_budgets=voter_budgets,
    #             previous_allocations=previous_allocations.copy(),
    #             payments_per_voter=project_payments
    #         )

    #         # Update previous allocations for next round
    #         for voter_id in previous_allocations:
    #             previous_allocations[voter_id] = voter_budgets[voter_id]
            
    #         remaining_budget -= allocation

    logger.debug(f'ES output:\n winners_allocations: {winners_allocations} \n candidates_payments_per_voter: {candidates_payments_per_voter}')
    return winners_allocations, candidates_payments_per_voter


def break_ties(cost: dict[int, int], bids: dict[int, dict[int, int]], candidates: list[int]) -> list[int]:
    """
    break ties
    first the min cost project
    second the max voter for project
    Ensure there is only one remaining project, third the min index project
    """

    remaining = candidates
    best_cost = min(cost[c] for c in remaining)  # first the min cost project
    remaining = [c for c in remaining if cost[c] == best_cost]
    best_count = max(len(bids[c]) for c in remaining)  # second the max voter for project
    remaining = [c for c in remaining if len(bids[c]) == best_count]
    remaining = [min(remaining)]  # Ensure there is only one remaining project, third the min index project
    return remaining


def distribute_cost_among_voters(cost: float, voters_and_budgets: list[tuple[Any, float]]) -> list[tuple[Any, float]]:
    """
    :argument
        cost (int): the total cost of the project to be funded.
        voters_and_budgets: a list of pairs; each pair is (voter_id, voter_budget).
    :return
        a list of pairs; each pair is (voter_id, voter_contribution_to_funding).

    The cost is distributed as equally as possible; voters who have too little budget, pay all their budget.

    >>> distribute_cost_among_voters(66, [("a",33.), ("b",44.), ("c",55.)])
    [('a', 22.0), ('b', 22.0), ('c', 22.0)]
    >>> distribute_cost_among_voters(66, [("a",11.), ("b",44.), ("c",55.)])
    [('a', 11.0), ('b', 27.5), ('c', 27.5)]
    >>> distribute_cost_among_voters(66, [("b",44.), ("a",11.), ("c",55.)])
    [('a', 11.0), ('b', 27.5), ('c', 27.5)]
    >>> distribute_cost_among_voters(66, [("a",11.), ("b",25.), ("c",55.)])
    [('a', 11.0), ('b', 25.0), ('c', 30.0)]
    >>> distribute_cost_among_voters(66, [("a",11.), ("b",12.), ("c",13.)])
    Traceback (most recent call last):
    ...
    ValueError: Project not fully funded: cost=66, remaining_cost=30.0
    """
    voters_and_budgets = sorted(voters_and_budgets, key=lambda x: x[1])  # sort by ascending budget
    voters_and_contributions = []
    num_of_voters = len(voters_and_budgets)
    remaining_cost = cost
    for i, (voter, voter_budget) in enumerate(voters_and_budgets):
        if voter_budget * (num_of_voters - i) >= remaining_cost:
            voter_contribution = remaining_cost / (num_of_voters - i)
        else:
            voter_contribution = voter_budget
        voters_and_contributions.append((voter, voter_contribution))
        remaining_cost -= voter_contribution
    if remaining_cost > 1:
        raise ValueError(f"Project not fully funded: cost={cost}, remaining_cost={remaining_cost}")
    return voters_and_contributions


def equal_shares_fixed_budget(
    voters: list[int],
    projects_costs: dict[int, int],
    budget: float,
    bids: dict[int, dict[int, int]],
    max_bid_for_project: dict,
    previous_allocations: dict[int, float],
    tracker_callback
) -> tuple[dict[int, int], dict[int, int], dict[int, dict[int, float]]]:
    """
    Core implementation of the Method of Equal Shares (MES) algorithm for a fixed budget round.
    This function executes a single round of the MES algorithm, allocating a fixed budget
    among projects based on voter preferences and available funds.

    Args:
        voters (list[int]): List of voter IDs participating in the vote.
        projects_costs (dict[int, int]): Dictionary mapping project IDs to their minimum costs.
        budget (float): Fixed budget available for this round.
        bids (dict[int, dict[int, int]]): Nested dictionary where:
            - First level key: project ID
            - Second level key: voter ID
            - Value: amount bid by that voter for that project
        max_bid_for_project (dict[int, int]): Dictionary mapping project IDs to their maximum
            allowable funding amounts.

    Returns:
        tuple[dict[int, int], dict[int, int], dict[int, dict[int, float]]]: A tuple containing:
            - winners_allocations: Dictionary mapping project IDs to their allocated costs
            - updated_cost: Dictionary mapping project IDs to their remaining costs for next increase
            - candidates_payments_per_voter: Nested dictionary showing how much each voter
              contributed to each project (project_id -> voter_id -> payment_amount)

    Notes:
        - The function operates on a fixed budget, unlike equal_shares which can increase budgets
        - Projects are selected based on their "effective vote count", which considers:
            1. Number of supporting voters
            2. Remaining budget of supporting voters
            3. Project cost
        - For each selected project:
            1. Cost is distributed equally among supporting voters when possible
            2. Voters with insufficient funds contribute their entire remaining budget
            3. Other voters make up the difference equally
        - The process continues until:
            1. No more projects can be afforded, or
            2. All projects have been funded

    Raises:
        ValueError: If costs cannot be distributed fairly among voters or if voter budgets
                   are insufficient for project costs.
    """
    logger.warning("\n  Running ESFB: budget=%s", budget)
    projects = projects_costs.keys()

    # Give each voter an equal share of the budget
    voters_budgets = {i: budget / len(voters) for i in voters}
    # logger.debug("  Initial voters_budgets: %s", voters_budgets)

    # Track how much each voter pays for each project
    candidates_payments_per_voter = {
        candidate: {voter: 0.0 for voter in inner_dict.keys()} for candidate, inner_dict in bids.items()
    }

    # Track remaining candidates and their supporter counts
    remaining_candidates = {
        candidate: len(bids[candidate])
        for candidate in projects
        if projects_costs[candidate] > 0 and len(bids[candidate]) > 0
    }  # remaining candidate -> previous effective vote count

    # Track how much is allocated to each project
    winners_allocations = {
        candidate: 0 for candidate in projects
    }  # Initialize amount invested in each winning projects

    # Keep track of bids and costs that can change during the process
    updated_bids = copy.deepcopy(bids)
    updated_cost = copy.deepcopy(projects_costs)

    while True:
        # Track current round's effective votes for all projects
        current_round_effective_votes = {}
        # debug_totals()
        best_candidates = []
        best_effective_vote_count = 0.0  # best = the max effective supporters in all projects

        # go through remaining candidates in order of decreasing previous effective vote count
        remaining_candidates_sorted = {
            candidate: effective_vote_count
            for candidate, effective_vote_count in sorted(
                remaining_candidates.items(), key=lambda item: item[1], reverse=True
            )
        }

        # logger.debug(
        #     "Remaining candidates sorted by decreasing previous effective vote count:\n   %s",
        #     remaining_candidates_sorted,
        # )
        # logger.debug("Voters' budgets:\n   %s", voters_budgets)

        # Calculate effective votes for all remaining candidates
        for candidate, previous_effective_vote_count in remaining_candidates_sorted.items():
            # Skip if we already found better projects
            if previous_effective_vote_count < best_effective_vote_count:
                # logger.debug(
                #     "Candidate %s: Previous effective vote count (%s) < best_effective_vote_count (%s): breaking",
                #     candidate,
                #     previous_effective_vote_count,
                #     best_effective_vote_count,
                # )
                break

            # Check if supporters have enough money combined
            money_behind_candidate = sum(
                voters_budgets[i] for i in updated_bids[candidate].keys() if updated_bids[candidate][i] > 0
            )

            # Skip if project can't be afforded
            if money_behind_candidate < updated_cost[candidate]:
                # candidate is not affordable - The total amount of money is less than the candidate cost
                # logger.debug(
                #     "Candidate %s not affordable: supporters have %s but updated_cost = %s",
                #     candidate,
                #     money_behind_candidate,
                #     updated_cost[candidate],
                # )
                del remaining_candidates[candidate]
                # The candidate cannot be purchased, so remove him from the candidate list
                continue

            # Calculate the effective vote count of candidate
            # Sort supporters by their remaining budget (lowest to highest)
            # This helps handle cases where some supporters can't pay their full share
            sorted_approvers = {
                voter: voters_budgets[voter]
                for voter in sorted(updated_bids[candidate].keys(), key=lambda i: voters_budgets[i])
            }

            # Calculate how many "effective" voters support the project
            denominator = len(sorted_approvers)
            paid_so_far = 0.0
            for i, budget_of_i in sorted_approvers.items():
                # compute payment if remaining approvers pay equally
                equal_payment = (updated_cost[candidate] - paid_so_far) / denominator
                if budget_of_i < equal_payment:
                    # i cannot afford the payment, so pays entire remaining budget_of_i
                    paid_so_far += budget_of_i
                    denominator -= 1
                else:
                    # i (and all later approvers) can afford the payment; stop here
                    # Calculate effective vote count:
                    # A measure of project support that considers both number of supporters and their ability to pay.
                    # Formula: project_cost / equal_payment_per_voter
                    # Higher value means stronger support.
                    effective_vote_count = updated_cost[candidate] / equal_payment
                    # Store the effective vote count for this project
                    current_round_effective_votes[str(candidate)] = effective_vote_count
                    if effective_vote_count > best_effective_vote_count:
                        best_effective_vote_count = effective_vote_count
                        best_candidates = [candidate]
                    elif effective_vote_count == best_effective_vote_count:
                        best_candidates.append(candidate)
                    break
            # logger.debug(
            #     "Candidate %s: cost %s; approvers and budgets=%s; effective_vote_count=%s",
            #     candidate,
            #     updated_cost[candidate],
            #     sorted_approvers,
            #     effective_vote_count,
            # )
        # logger.debug("best_candidates: %s", best_candidates)
        # No more affordable projects
        if not best_candidates:
            # logger.info("No remaining candidates are affordable.")
            break  # Break out of the outer "while True" loop

        # Break ties if multiple projects tied
        best_found = break_ties(updated_cost, updated_bids, best_candidates)
        # logger.debug("best_found after tie-breaking: %s", best_found)

        if len(best_found) > 1:
            raise Exception(
                f"Tie-breaking failed: tie between projects {best_found} "
                + "could not be resolved. Another tie-breaking needs to be added."
            )
        
        chosen_candidate = best_found[0]

        """
        After receiving the selected project, we reduce the cost of the selected project from the Update_bids list
        and create a new project with a "factor" cost, we filter its data using the
        filter_bids function. Then they check whether the total price of the project
        does not exceed the highest price they chose.
        and update "remaining" with the number of voters who chose it at the new price. and continue the while loop.
        """

        chosen_candidate_max_bid = max_bid_for_project[chosen_candidate]
        chosen_candidate_cost = updated_cost[chosen_candidate]
        chosen_candidate_bids = updated_bids[chosen_candidate]
        # logger.debug(
        #     "Chosen project: %s, current cost: %s, max bid: %s, effective vote count: %s",
        #     chosen_candidate,
        #     chosen_candidate_cost,
        #     chosen_candidate_max_bid,
        #     best_effective_vote_count,
        # )
        # logger.debug("Updated bids: %s", updated_bids)

        # Calculate project cost
        if chosen_candidate_cost == CONTINUOUS_COST:
            positive_bids = {
                voter: bid for voter, bid in chosen_candidate_bids.items() if bid > 0 and voters_budgets[voter] > 0
            }
            """
            The chosen project is in its continuous phase.
             We increase its allocation up to one of the following thresholds:
            1. The allocation attains the maximum possible cost for the project:
               chosen_candidate_max_bid
            2. The addition attains the smallest bid of a supporter:
               min(bid for voter, bid in positive_bids.items())
            3. The addition attains the sum of budgets of all supporters.
            """
            chosen_candidate_cost = min(
                chosen_candidate_max_bid - winners_allocations[chosen_candidate],
                min(bid for voter, bid in positive_bids.items()),
                sum(voters_budgets[voter] for voter, bid in positive_bids.items()),
            )
            # logger.debug(
            #     "Chosen project is now in the continuous phase - adding %s", chosen_candidate_cost
            # )
            explanation_string_format = "Funding %s with additional %s has %s effective vote count"
        else:
            explanation_string_format = "Funding %s with the minimum amount %s has %s effective vote count"


        # Deducts from the voters_budget of each voter who chose the current
        # project the relative part for the current project
        # Update voter budgets and track payments
        voters_and_budgets = [(voter, voters_budgets[voter]) for voter in chosen_candidate_bids.keys()]
        voters_and_contributions = distribute_cost_among_voters(chosen_candidate_cost, voters_and_budgets)
        for voter, voter_payment in voters_and_contributions:
            # logger.debug("Voter %s contributes %s", voter, voter_payment)
            voters_budgets[voter] -= voter_payment
            candidates_payments_per_voter[chosen_candidate][voter] += voter_payment
        winners_allocations[chosen_candidate] += chosen_candidate_cost

        # check if the curr cost + total update codt <= max value for this projec
        # logger.info(" total project price   = %s", winners_total_cost[chosen_candidate])

        # Update remaining candidates
        if winners_allocations[chosen_candidate] < chosen_candidate_max_bid:
            filter_bids(
                updated_bids,
                chosen_candidate,
                chosen_candidate_cost,
                CONTINUOUS_COST,
                updated_cost,
            )
            # Updates the remaining list in the number of voters after updating the price of the project
            remaining_candidates[chosen_candidate] = len(updated_bids[chosen_candidate].keys())
            explanation_string_format += ". New allocation is %s. New effective vote count is %s"
            new_effective_vote_count = remaining_candidates[chosen_candidate]
        else:
            updated_cost[chosen_candidate] = 0
            del remaining_candidates[chosen_candidate]
            explanation_string_format += "    Candidate now has the maximum possible allocation: %s. New effective vote count is %s"
            new_effective_vote_count = 0

        # logger.info(
        #     explanation_string_format,
        #     chosen_candidate,
        #     chosen_candidate_cost,
        #     best_effective_vote_count,
        #     winners_allocations[chosen_candidate],
        #     new_effective_vote_count
        # )

    if tracker_callback is not None:
        # Get only funded projects sorted by allocation amount
        funded_projects = [(pid, amount) for pid, amount in winners_allocations.items() 
                          if amount > 0]
        funded_projects.sort(key=lambda x: x[1], reverse=True)
        
        # Track each funded project for visualization
        remaining_budget = budget
        voter_budgets = {v: budget/len(voters) for v in voters}
        previous_voter_budgets = {v: budget/len(voters) for v in voters}
        
        for project_id, total_allocation in funded_projects:
            # Calculate the delta between current and previous allocation
            delta_allocation = total_allocation - previous_allocations[project_id]
            previous_allocations[project_id] = total_allocation  # Update for next time

            # Calculate effective votes for ALL projects
            effective_votes = {}
            for pid in projects_costs.keys():
                pid_supporters = len([v for v, bid in bids[pid].items() if bid > 0])
                effective_votes[str(pid)] = float(pid_supporters)

            # Get the payments each voter made for this project
            project_payments = candidates_payments_per_voter[project_id]

            # Update voter budgets for tracking
            for voter_id in voter_budgets:
                voter_payment = project_payments.get(voter_id, 0)
                voter_budgets[voter_id] -= voter_payment

            # logger.debug(f'calling tracker_callback with:')
            # logger.debug(f"project_id: {project_id}")
            # logger.debug(f"delta_allocation: {delta_allocation}")
            # logger.debug(f"effective_votes: {effective_votes}")
            # logger.debug(f"voter_budgets: {voter_budgets}")
            # logger.debug(f"previous_voter_budgets: {previous_voter_budgets}")
            # logger.debug(f"project_payments: {project_payments}")

            tracker_callback(
                project_id=project_id,
                cost=delta_allocation,
                effective_votes=effective_votes,
                voter_budgets=voter_budgets,
                previous_allocations=previous_voter_budgets.copy(),
                payments_per_voter=project_payments
            )

            # Update previous budgets for next round
            previous_voter_budgets = voter_budgets.copy()
            remaining_budget -= delta_allocation

    logger.info("ESFB | winners_allocations: %s", winners_allocations)
    logger.info("ESFB | Cost for next increase: %s", updated_cost)
    return winners_allocations, updated_cost, candidates_payments_per_voter<|MERGE_RESOLUTION|>--- conflicted
+++ resolved
@@ -9,12 +9,8 @@
 
 CONTINUOUS_COST = 1  # A constant that signals that the given project is in its continuous increment phase.
 DISTRIBUTION_PARAMETER_COST = 100  # The amount of increase in each voter's budget at each iteration is budget/DISTRIBUTION_PARAMETER_COST.
-<<<<<<< HEAD
 # If DISTRIBUTION_PARAMETER_COST is larger, then the computation is more accurate, but requires longer time.
 MAX_ROUNDS = 1000 # A constant that provides a safety net to prevent infinite loops
-=======
-        # If DISTRIBUTION_PARAMETER_COST is larger, then the computation is more accurate, but requires longer time.
->>>>>>> 369755a5
 
 
 def equal_shares(
