import copy
import logging

from src.algorithm.utils import filter_bids, find_max

logger = logging.getLogger("equal_shares_logger")

CONTINUOUS_COST = 1  # A cost that signals that the given project is in its continuous increment phase.
<<<<<<< HEAD
DISTRIBUTION_PARAMETER_COST = 100000  # A const showing the budget distribution parameter#
=======
DISTRIBUTION_PARAMETER_COST = 10000  # A const showing the budget distribution parameter#
>>>>>>> 37ec57f5


def equal_shares(
    voters: list[int],
    projects_costs: dict[int, int],  # min cost per project
    budget: int,
    bids: dict[int, dict[int, int]],
) -> tuple[dict[int, int], dict[int, dict[int, float]]]:
    """

    :argument
        voters (list): A list of voter names.
        projects_costs (list): A dictionary mapping project IDs to their min cost.
        budget (int): The total budget available for all the projects.
        bids (dict): A dictionary mapping project IDs to the
        list of voters who approve them and the cost the voters chose.

    :return
        tuple[dict[int, int], dict[int, dict[int, float]]]:
        first: A dictionary of the mapping the received project IDs for the maximum cost given for them
        second: A dictionary that maps the IDs of the projects received for the cost each voter gave them

    """

    projects = projects_costs.keys()
    max_bid_for_project = find_max(bids)
    rounded_budget: float = int(budget / len(voters)) * len(voters)  # start with integral per-voter voters_budget
    logger.info("\nRunning equal_shares: budget=%s, rounded to %s", budget, rounded_budget)

    winners_allocations, projects_costs_of_next_increase, candidates_payments_per_voter = equal_shares_fixed_budget(
        voters, projects_costs, rounded_budget, bids, max_bid_for_project
    )
    total_chosen_project_cost = sum(winners_allocations[c] for c in winners_allocations)
    logger.info("total_chosen_project_cost=%s", total_chosen_project_cost)

    while True:
        # Check if current outcome is exhaustive
        is_exhaustive = True
        for candidate in projects:
            candidate_cost_of_next_increase = projects_costs_of_next_increase[candidate]
            # check if total cost of chosen project + current project  <= budget, if true have more project to chack
            # check if total cost of chosen project + project_cost   <= budget
            # and total project_cost + curr project_cost <= max value for curr project,
            if (
                (total_chosen_project_cost + candidate_cost_of_next_increase <= budget)
                and (winners_allocations[candidate] + candidate_cost_of_next_increase <= max_bid_for_project[candidate])
                and (candidate_cost_of_next_increase > 0)
            ):
                is_exhaustive = False
                logger.debug("Candidate %s is not fully funded - allocation is not exhaustive", candidate)
                break
        if is_exhaustive:
            break

        # would the next highest voters_budget work?
<<<<<<< HEAD
        updated_rounded_budget = rounded_budget + len(voters) * (budget / DISTRIBUTION_PARAMETER_COST)
        # Add DISTRIBUTION_PARAMETER_COST to each voter's voters_budget
=======
        updated_rounded_budget = rounded_budget + len(voters) * (
            budget / DISTRIBUTION_PARAMETER_COST
        )  # Add DISTRIBUTION_PARAMETER_COST to each voter's voters_budget
>>>>>>> 37ec57f5

        updated_winners_allocations, projects_costs_of_next_increase, updated_candidates_payments_per_voter = (
            equal_shares_fixed_budget(
                voters,
                projects_costs,
                updated_rounded_budget,
                bids,
                max_bid_for_project,
            )
        )
        total_chosen_project_cost = sum(updated_winners_allocations[c] for c in updated_winners_allocations)
        logger.info("total_chosen_project_cost=%s", total_chosen_project_cost)

        if total_chosen_project_cost > budget:
            logger.info("total_chosen_project_cost is more than the budget %s; breaking", budget)
            break

        # Else, keep increasing the budget
        rounded_budget = updated_rounded_budget
        winners_allocations = updated_winners_allocations
        candidates_payments_per_voter = updated_candidates_payments_per_voter

    return winners_allocations, candidates_payments_per_voter


def break_ties(cost: dict[int, int], bids: dict[int, dict[int, int]], candidates: list[int]) -> list[int]:
    """
    break ties
    first the min cost project
    second the max voter for project
    Ensure there is only one remaining project, third the min index project
    """

    remaining = candidates
    best_cost = min(cost[c] for c in remaining)  # first the min cost project
    remaining = [c for c in remaining if cost[c] == best_cost]
    best_count = max(len(bids[c]) for c in remaining)  # second the max voter for project
    remaining = [c for c in remaining if len(bids[c]) == best_count]
    remaining = [min(remaining)]  # Ensure there is only one remaining project, third the min index project
    return remaining


def equal_shares_fixed_budget(
    voters: list[int],
    projects_costs: dict[int, int],
    budget: float,
    bids: dict[int, dict[int, int]],
    max_bid_for_project: dict,
) -> tuple[dict[int, int], dict[int, int], dict[int, dict[int, float]]]:
    logger.info("\nRunning equal_shares_fixed_budget: budget=%s", budget)
    projects = projects_costs.keys()

    voters_budgets = {i: budget / len(voters) for i in voters}
    # logger.debug("Initial voters_budgets: %s", voters_budgets)

    candidates_payments_per_voter = {
        candidate: {voter: 0.0 for voter in inner_dict.keys()} for candidate, inner_dict in bids.items()
    }
    # logger.debug("Initial candidates_payments_per_voter:\n   %s", candidates_payments_per_voter)

    remaining_candidates = {
        candidate: len(bids[candidate])
        for candidate in projects
        if projects_costs[candidate] > 0 and len(bids[candidate]) > 0
    }  # remaining candidate -> previous effective vote count
    winners_allocations = {
        candidate: 0 for candidate in projects
    }  # Initialize amount invested in each winning projects

    updated_bids = copy.deepcopy(bids)
    updated_cost = copy.deepcopy(projects_costs)

    while True:
        best_candidates = []
        best_effective_vote_count = 0.0  # best = the max effective supporters in all projects

        # go through remaining candidates in order of decreasing previous effective vote count
        remaining_candidates_sorted = {
            candidate: effective_vote_count
            for candidate, effective_vote_count in sorted(
                remaining_candidates.items(), key=lambda item: item[1], reverse=True
            )
        }

        logger.debug(
            "\nRemaining candidates sorted by decreasing previous effective vote count:\n   %s",
            remaining_candidates_sorted,
        )
        logger.debug("Voters' budgets:\n   %s", voters_budgets)

        for candidate, previous_effective_vote_count in remaining_candidates_sorted.items():
            if previous_effective_vote_count < best_effective_vote_count:
                logger.debug(
                    "Candidate %s: Previous effective vote count (%s) < best_effective_vote_count (%s): breaking",
                    candidate,
                    previous_effective_vote_count,
                    best_effective_vote_count,
                )
                break
            money_behind_candidate = sum(
                voters_budgets[i] for i in updated_bids[candidate].keys() if updated_bids[candidate][i] > 0
            )
            if money_behind_candidate < updated_cost[candidate]:
                # candidate is not affordable - The total amount of money is less than the candidate cost
                logger.debug(
                    "Candidate %s not affordable: supporters have %s but updated_cost = %s",
                    candidate,
                    money_behind_candidate,
                    updated_cost[candidate],
                )
                del remaining_candidates[candidate]
                # The candidate cannot be purchased, so remove him from the candidate list
                continue

            # Calculate the effective vote count of candidate:
            sorted_approvers = {
                voter: voters_budgets[voter]
                for voter in sorted(updated_bids[candidate].keys(), key=lambda i: voters_budgets[i])
            }

            denominator = len(sorted_approvers)
            paid_so_far = 0.0
            for i, budget_of_i in sorted_approvers.items():
                # compute payment if remaining approvers pay equally
                equal_payment = (updated_cost[candidate] - paid_so_far) / denominator
                if budget_of_i < equal_payment:
                    # i cannot afford the payment, so pays entire remaining budget_of_i
                    paid_so_far += budget_of_i
                    denominator -= 1
                else:
                    # i (and all later approvers) can afford the payment; stop here
                    effective_vote_count = updated_cost[candidate] / equal_payment
                    if effective_vote_count > best_effective_vote_count:
                        best_effective_vote_count = effective_vote_count
                        best_candidates = [candidate]
                    elif effective_vote_count == best_effective_vote_count:
                        best_candidates.append(candidate)
                    break
            logger.debug(
                "Candidate %s: cost %s; approvers and budgets=%s; effective_vote_count=%s",
                candidate,
                updated_cost[candidate],
                sorted_approvers,
                effective_vote_count,
            )
        logger.debug("best_candidates: %s", best_candidates)
        if not best_candidates:
            logger.debug("No remaining candidates are affordable.")
            break  # Break out of the outer "while True" loop

        best_found = break_ties(updated_cost, updated_bids, best_candidates)
        logger.debug("best_found after tie-breaking: %s", best_found)

        if len(best_found) > 1:
            raise Exception(
                f"Tie-breaking failed: tie between projects {best_found} "
                + "could not be resolved. Another tie-breaking needs to be added."
            )
        chosen_candidate = best_found[0]

        """
        After receiving the selected project, we reduce the cost of the selected project from the Update_bids list
        and create a new project with a "factor" cost, we filter its data using the
        filter_bids function.Then they check whether the total price of the project
        does not exceed the highest price they chose.
        and update "remaining" with the number of voters who chose it at the new price. and continue the while loop.
        """

        chosen_candidate_max_bid = max_bid_for_project[chosen_candidate]
        chosen_candidate_cost = updated_cost[chosen_candidate]
        chosen_candidate_bids = updated_bids[chosen_candidate]
        logger.debug(
            "Chosen project: %s, current cost: %s, max bid: %s, updated bids: %s",
            chosen_candidate,
            chosen_candidate_cost,
            chosen_candidate_max_bid,
            chosen_candidate_bids,
        )

        if chosen_candidate_cost == CONTINUOUS_COST:
            positive_bids = {
                voter: bid for voter, bid in chosen_candidate_bids.items() if bid > 0 and voters_budgets[voter] > 0
            }
            """
<<<<<<< HEAD
            The chosen project is in its continuous phase.
             We increase its allocation up to one of the following thresholds:
            1. The allocation attains the maximum possible cost for the project:
               chosen_candidate_max_bid
            2. The addition attains the smallest bid of a supporter:
               min(bid for voter, bid in positive_bids.items())
=======
            The chosen project is in its continuous phase. We increase its
            allocation up to one of the following thresholds:
            1. The allocation attains the maximum possible cost for the project:  chosen_candidate_max_bid
            2. The addition attains the smallest bid of a supporter: min(bid for voter, bid in positive_bids.items())
>>>>>>> 37ec57f5
            3. The addition attains the sum of budgets of all supporters.
            """
            chosen_candidate_cost = min(
                chosen_candidate_max_bid - winners_allocations[chosen_candidate],
                min(bid for voter, bid in positive_bids.items()),
                sum(voters_budgets[voter] for voter, bid in positive_bids.items()),
            )
            logger.debug(
                "   Chosen project is now in the continuous phase - changing the cost to %s", chosen_candidate_cost
            )

        # Deducts from the voters_budget of each voter who chose the current
        # project the relative part for the current project
        #
        best_max_payment = chosen_candidate_cost / best_effective_vote_count
        for i in chosen_candidate_bids.keys():
            if voters_budgets[i] > best_max_payment:
                voter_payment = best_max_payment
                logger.debug("   Voter %s pays his relative part %s", i, voter_payment)
            else:
                voter_payment = voters_budgets[i]
                logger.debug("   Voter %s pays his entire remaining budget %s", i, voter_payment)
            voters_budgets[i] -= voter_payment
            candidates_payments_per_voter[chosen_candidate][i] += voter_payment
        winners_allocations[chosen_candidate] += chosen_candidate_cost

        # check if the curr cost + total update codt <= max value for this projec
        # logger.info(" total project price   = %s", winners_total_cost[chosen_candidate])

        if winners_allocations[chosen_candidate] < chosen_candidate_max_bid:
            filter_bids(
                updated_bids,
                chosen_candidate,
                chosen_candidate_cost,
                CONTINUOUS_COST,
                updated_cost,
            )
            # Updates the remaining list in the number of voters after updating the price of the project
            remaining_candidates[chosen_candidate] = len(updated_bids[chosen_candidate].keys())
            logger.debug(
                (
                    "Candidate %s now has allocation %s. Going to continuous phase:"
                    " setting new cost to %s, new effective vote count = %s"
                ),
                chosen_candidate,
                winners_allocations[chosen_candidate],
                updated_cost[chosen_candidate],
                remaining_candidates[chosen_candidate],
            )
        else:
            updated_cost[chosen_candidate] = 0
            del remaining_candidates[chosen_candidate]
            logger.debug(
                "Candidate %s now has the maximum possible allocation: %s. Setting new cost to %s",
                chosen_candidate,
                winners_allocations[chosen_candidate],
                updated_cost[chosen_candidate],
            )
    logger.info("winners_allocations: %s", winners_allocations)
    logger.info("Cost for next increase: %s", updated_cost)
    return winners_allocations, updated_cost, candidates_payments_per_voter<|MERGE_RESOLUTION|>--- conflicted
+++ resolved
@@ -3,14 +3,13 @@
 
 from src.algorithm.utils import filter_bids, find_max
 
+
+from src.algorithm.utils import filter_bids, find_max
+
 logger = logging.getLogger("equal_shares_logger")
 
 CONTINUOUS_COST = 1  # A cost that signals that the given project is in its continuous increment phase.
-<<<<<<< HEAD
-DISTRIBUTION_PARAMETER_COST = 100000  # A const showing the budget distribution parameter#
-=======
 DISTRIBUTION_PARAMETER_COST = 10000  # A const showing the budget distribution parameter#
->>>>>>> 37ec57f5
 
 
 def equal_shares(
@@ -20,6 +19,7 @@
     bids: dict[int, dict[int, int]],
 ) -> tuple[dict[int, int], dict[int, dict[int, float]]]:
     """
+    """
 
     :argument
         voters (list): A list of voter names.
@@ -27,12 +27,23 @@
         budget (int): The total budget available for all the projects.
         bids (dict): A dictionary mapping project IDs to the
         list of voters who approve them and the cost the voters chose.
+    :argument
+        voters (list): A list of voter names.
+        projects_costs (list): A dictionary mapping project IDs to their min cost.
+        budget (int): The total budget available for all the projects.
+        bids (dict): A dictionary mapping project IDs to the
+        list of voters who approve them and the cost the voters chose.
 
     :return
         tuple[dict[int, int], dict[int, dict[int, float]]]:
         first: A dictionary of the mapping the received project IDs for the maximum cost given for them
         second: A dictionary that maps the IDs of the projects received for the cost each voter gave them
-
+    :return
+        tuple[dict[int, int], dict[int, dict[int, float]]]:
+        first: A dictionary of the mapping the received project IDs for the maximum cost given for them
+        second: A dictionary that maps the IDs of the projects received for the cost each voter gave them
+
+    """
     """
 
     projects = projects_costs.keys()
@@ -66,14 +77,9 @@
             break
 
         # would the next highest voters_budget work?
-<<<<<<< HEAD
-        updated_rounded_budget = rounded_budget + len(voters) * (budget / DISTRIBUTION_PARAMETER_COST)
-        # Add DISTRIBUTION_PARAMETER_COST to each voter's voters_budget
-=======
         updated_rounded_budget = rounded_budget + len(voters) * (
             budget / DISTRIBUTION_PARAMETER_COST
         )  # Add DISTRIBUTION_PARAMETER_COST to each voter's voters_budget
->>>>>>> 37ec57f5
 
         updated_winners_allocations, projects_costs_of_next_increase, updated_candidates_payments_per_voter = (
             equal_shares_fixed_budget(
@@ -258,19 +264,12 @@
                 voter: bid for voter, bid in chosen_candidate_bids.items() if bid > 0 and voters_budgets[voter] > 0
             }
             """
-<<<<<<< HEAD
             The chosen project is in its continuous phase.
              We increase its allocation up to one of the following thresholds:
             1. The allocation attains the maximum possible cost for the project:
                chosen_candidate_max_bid
             2. The addition attains the smallest bid of a supporter:
                min(bid for voter, bid in positive_bids.items())
-=======
-            The chosen project is in its continuous phase. We increase its
-            allocation up to one of the following thresholds:
-            1. The allocation attains the maximum possible cost for the project:  chosen_candidate_max_bid
-            2. The addition attains the smallest bid of a supporter: min(bid for voter, bid in positive_bids.items())
->>>>>>> 37ec57f5
             3. The addition attains the sum of budgets of all supporters.
             """
             chosen_candidate_cost = min(
