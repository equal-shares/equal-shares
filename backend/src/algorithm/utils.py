import logging

<<<<<<< HEAD
import matplotlib.pyplot as plt
import numpy as np

=======
>>>>>>> 37ec57f5
logger = logging.getLogger("equal_shares_logger")


def find_max(bids: dict[int, dict[int, int]]) -> dict[int, int]:
    max_result = {key: 0 for key in bids}

    for project_id in bids:
        max_result[project_id] = max(bids[project_id].values(), default=0)  # Find the maximum value in the list

    return max_result


"""

   Args:
        update_bids (dict): A dictionary mapping project IDs to the
        list of voters who approve them and the cost the voters chose.
        update_approvers (list): A list of project IDs.
        curr_project_id (int): The id number of current project
        curr_project_cost (int): The cost of current project
        budget_increment_per_project (int) : A const number marking the steps between the maximum and minimum price
        update_cost (dict): A dictionary mapping project IDs to their current costs.

This void function accepts this Args and returns all voters ​​in curr_project_id from update_bids,update_approvers
that their budget vote are greater or equal than curr_project_cost.
In addition, filter_bids update update_cost to be at budget_increment_per_project price

example 1:

input:                                  -->  output/ update this value after call filter bids

update_bids: {1: {2: 99}, 2: {1: 98}}   --> {1: {2: 99}, 2: {}}
update_approvers: {1: [2], 2: [1]}      --> {1: [2], 2: []}
curr_project_id: 2                      --> 2
curr_project_cost: 98                   --> 98
budget_increment_per_project: 10        --> 10
update_cost: {1: 99, 2: 98}             --> {1: 99, 2: 10}


example 1:

input:                                  -->  output/ update this value after call filter bids

update_bids:
{1: {1: 100, 2: 130, 4: 150},           --> {1: {2: 30, 4: 50},
2: {2: 160, 5: 190},                    --> 2: {2: 160, 5: 190},
3: {1: 200, 5: 240},                    --> 3: {1: 200, 5: 240},
4: {3: 270, 4: 280},                    --> 4: {3: 270, 4: 280},
5: {2: 310, 3: 320, 5: 340},            --> 5: {2: 310, 3: 320, 5: 340},
6: {2: 360, 5: 390},                    --> 6: {2: 360, 5: 390},
7: {1: 400, 4: 430},                    --> 7: {1: 400, 4: 430},
8: {2: 460, 5: 490},                    --> 8: {2: 460, 5: 490},
9: {1: 500, 3: 520, 5: 540},            --> 9: {1: 500, 3: 520, 5: 540},
10: {2: 560, 3: 570}}                   --> 10: {2: 560, 3: 570}}

update_approvers
{1: [1, 2, 4], 2: [2, 5],               --> {1: [2, 4], 2: [2, 5],
3: [1, 5], 4: [3, 4],                   --> 3: [1, 5], 4: [3, 4],
5: [2, 3, 5], 6: [2, 5],                --> 5: [2, 3, 5], 6: [2, 5],
7: [1, 4], 8: [2, 5],                   --> 7: [1, 4], 8: [2, 5],
9: [1, 3, 5], 10: [2, 3]}               --> 9: [1, 3, 5], 10: [2, 3]}

curr_project_id: 1                      --> 1
curr_project_cost: 100                  --> 100
budget_increment_per_project: 10        --> 10
update_cost:
{1: 100, 2: 150, 3: 200, 4: 250, 5: 300,  --> {1: 10, 2: 150, 3: 200, 4: 250, 5: 300,
6: 350, 7: 400, 8: 450, 9: 500, 10: 550}  --> 6: 350, 7: 400, 8: 450, 9: 500, 10: 550}


"""


def filter_bids(
    update_bids: dict[int, dict[int, int]],
    curr_project_id: int,
    curr_project_cost: int,
    budget_increment_per_project: int,
    update_cost: dict[int, int],
) -> None:
    if curr_project_id in update_bids:
        voters_to_remove = []
        for voter_id, price in update_bids[curr_project_id].items():
            update_project_price = price - (curr_project_cost + budget_increment_per_project)  # for the next iteration
            if update_project_price < 0:
                voters_to_remove.append(voter_id)
                update_cost[curr_project_id] = budget_increment_per_project
            else:
                update_bids[curr_project_id][voter_id] = update_project_price + budget_increment_per_project
                update_cost[curr_project_id] = budget_increment_per_project

        for voter_id in voters_to_remove:
            update_bids[curr_project_id].pop(voter_id)


<<<<<<< HEAD
def remove_zero_bids(bids: dict[int, dict[int, int]]) -> dict[int, dict[int, int]]:
=======
def remove_zero_bids(bids: dict[int, dict[int, int]]) -> None:
>>>>>>> 37ec57f5
    """
    This function loops through each bid's internal dictionary and
    creates a new dictionary excluding any key-value pairs where the value is 0.
    It then updates the original dictionary with the cleaned version.
    example:
    input:  bids = {1: {1: 70000, 2: 0, 3: 44000, 4: 0, 5: 28000, 6: 11000, 7: 0, 8: 11000, 9: 20000}}
    output: bids = {1: {1: 70000, 3: 44000, 5: 28000, 6: 11000, 8: 11000, 9: 20000}}
    """
    # Iterate through the main dictionary
    for project, sub_dict in bids.items():
        # Create a new dictionary by excluding entries with value 0
        bids[project] = {voter_id: voter_cost for voter_id, voter_cost in sub_dict.items() if voter_cost != 0}


def check_allocations(cost_min_max: list[dict[int, tuple[int, int]]], winners_allocations: dict[int, int]) -> bool:
    """
    Inputs:

<<<<<<< HEAD
    cost_min_max is a list of dictionaries where each key is associated
    with a tuple containing the minimum and maximum costs.
=======
    cost_min_max is a list of dictionaries where each key is associated with a tuple
    containing the minimum and maximum costs.
>>>>>>> 37ec57f5
    winners_allocations is a dictionary where each key represents an allocation value.
    Function:

    The function iterates through each key-value pair in winners_allocations.
    If the allocation is not zero, it searches for the corresponding range in cost_min_max.
    If found, it checks whether the allocation falls within the specified range and prints the result.

    """

    boll_flag = True
    # Loop through each key and value in winners_allocations
    for project_id, project_cost in winners_allocations.items():
        # Check if the project_cost is not zero
        if project_cost != 0:
            # Find the corresponding range in cost_min_max
            cost_range = next((entry[project_id] for entry in cost_min_max if project_cost in entry), None)

            if cost_range:
                min_cost, max_cost = cost_range
                # Check if the project_cost falls within the range
                if not min_cost <= project_cost <= max_cost:
                    boll_flag = False
                    logger.info(
<<<<<<< HEAD
                        f"project_cost {project_cost} for project_id {project_id} "
                        f"is NOT within the range {min_cost}-{max_cost}."
=======
                        f"project_cost {project_cost} for project_id {project_id} is NOT"
                        f"within the range {min_cost}-{max_cost}."
>>>>>>> 37ec57f5
                    )
            else:
                continue
    return boll_flag


<<<<<<< HEAD
def calculate_average_bids(bids: dict[int, dict[int, int]], voters: list[int]) -> dict[int, float]:
=======
def calculate_average_allocations(winners_allocations: dict[int, int], voters: list[int]) -> dict[int, float]:
>>>>>>> 37ec57f5
    """
    Function to calculate the average of bids for each project.

<<<<<<< HEAD
    Args:
    bids (dict): A dictionary where the keys are project IDs and the values are dictionaries of voter bids.
    len(voters) = N (int): The number to divide the sum of bids for each project.
=======
    The function first checks the size of the voters list and ensures
    that it is greater than zero to avoid division by zero.
    For each key in winners_allocations, it divides the allocation value by the number of voters and prints the result.
    The results are stored in a dictionary called averages, which is returned by the function.

    """
    # Get the number of voters
    num_voters = len(voters)

    # Check if the number of voters is greater than zero to avoid division by zero
    if num_voters == 0:
        print("Error: The voters list is empty. Division by zero is not possible.")
        return {}

    # Calculate the average for each project_cost in winners_allocations
    averages = {}
    for project_id, project_cost in winners_allocations.items():
        average = project_cost / num_voters
        averages[project_id] = average
        logger.info(f"Average allocation for project_id {project_id}: {average}")
>>>>>>> 37ec57f5

    Returns:
    dict: A dictionary where the keys are project IDs and the values are the average bids.
    """
    average_bids = {}
    N = len(voters)
    for project_id, voter_bids in bids.items():
        total_sum = sum(voter_bids.values())  # Sum all bids for the project
        average_bids[project_id] = total_sum / N  # Divide by N and store in the dictionary

    return average_bids

<<<<<<< HEAD

def plot_bid_data(
    bids: dict[int, dict[int, int]],
    cost_min_max: list[dict[int, tuple[int, int]]],
    average_bids: dict[int, int],
    winners_allocations: dict[int, int],
) -> None:
    # Extracting project IDs
    project_ids = list(bids.keys())

    # Flattening cost_min_max to work with the list of dictionaries
    cost_min_values = []
    cost_max_values = []
    for project_id in project_ids:
        for cost_dict in cost_min_max:
            if project_id in cost_dict:
                cost_min, cost_max = cost_dict[project_id]
                cost_min_values.append(cost_min)
                cost_max_values.append(cost_max)
                break

    # Extracting values for average_bids and winners_allocations
    avg_bids_values = [average_bids[pid] for pid in project_ids]
    winners_allocations_values = [winners_allocations[pid] for pid in project_ids]

    # Bar width
    bar_width = 0.5
    x_pos = np.arange(len(project_ids))

    # Small offset for equal values
    small_offset = 0.001

    # Create the plot
    plt.figure(figsize=(10, 6))

    # Sort the values (Average Bids, Winners Allocations, Cost Min, Cost Max) per project in ascending order
    for i, project_id in enumerate(project_ids):
        values = [
            ("Average Bids", avg_bids_values[i], "blue"),
            ("Winners Allocations", winners_allocations_values[i], "green"),
            ("Cost Min", cost_min_values[i], "red"),
            ("Cost Max", cost_max_values[i], "orange"),
        ]

        # Sort the values by the second element (the value itself)
        values_sorted = sorted(values, key=lambda x: x[1])

        # Plot the sorted bars, applying a small horizontal offset to distinguish equal values
        cumulative_bottom = 0
        last_value = None
        for label, value, color in values_sorted:
            if last_value is not None and value == last_value:
                # Add small horizontal offset for equal values
                value += small_offset
            plt.bar(
                x_pos[i], value, width=bar_width, label=label if i == 0 else "", color=color, bottom=cumulative_bottom
            )
            cumulative_bottom += value
            last_value = value

    # Adding labels and title
    plt.xlabel("Project ID")
    plt.ylabel("Value")
    plt.title("Bids, Winners Allocations, and Costs for Projects (Sorted and Offset for Equal Values)")
    plt.xticks(x_pos, project_ids)
    plt.legend()

    # Display the plot
    plt.tight_layout()
    plt.show()
=======
def display_bar_chart(
    cost_min_max: list[dict[int, tuple[int, int]]], winners_allocations: dict[int, int], averages: dict[int, float]
) -> None:
    pass
>>>>>>> 37ec57f5
<|MERGE_RESOLUTION|>--- conflicted
+++ resolved
@@ -1,11 +1,8 @@
 import logging
 
-<<<<<<< HEAD
 import matplotlib.pyplot as plt
 import numpy as np
 
-=======
->>>>>>> 37ec57f5
 logger = logging.getLogger("equal_shares_logger")
 
 
@@ -101,11 +98,7 @@
             update_bids[curr_project_id].pop(voter_id)
 
 
-<<<<<<< HEAD
 def remove_zero_bids(bids: dict[int, dict[int, int]]) -> dict[int, dict[int, int]]:
-=======
-def remove_zero_bids(bids: dict[int, dict[int, int]]) -> None:
->>>>>>> 37ec57f5
     """
     This function loops through each bid's internal dictionary and
     creates a new dictionary excluding any key-value pairs where the value is 0.
@@ -120,17 +113,13 @@
         bids[project] = {voter_id: voter_cost for voter_id, voter_cost in sub_dict.items() if voter_cost != 0}
 
 
+
 def check_allocations(cost_min_max: list[dict[int, tuple[int, int]]], winners_allocations: dict[int, int]) -> bool:
     """
     Inputs:
 
-<<<<<<< HEAD
     cost_min_max is a list of dictionaries where each key is associated
     with a tuple containing the minimum and maximum costs.
-=======
-    cost_min_max is a list of dictionaries where each key is associated with a tuple
-    containing the minimum and maximum costs.
->>>>>>> 37ec57f5
     winners_allocations is a dictionary where each key represents an allocation value.
     Function:
 
@@ -148,59 +137,28 @@
             # Find the corresponding range in cost_min_max
             cost_range = next((entry[project_id] for entry in cost_min_max if project_cost in entry), None)
 
+
             if cost_range:
                 min_cost, max_cost = cost_range
                 # Check if the project_cost falls within the range
                 if not min_cost <= project_cost <= max_cost:
                     boll_flag = False
                     logger.info(
-<<<<<<< HEAD
                         f"project_cost {project_cost} for project_id {project_id} "
                         f"is NOT within the range {min_cost}-{max_cost}."
-=======
-                        f"project_cost {project_cost} for project_id {project_id} is NOT"
-                        f"within the range {min_cost}-{max_cost}."
->>>>>>> 37ec57f5
                     )
             else:
                 continue
     return boll_flag
 
 
-<<<<<<< HEAD
 def calculate_average_bids(bids: dict[int, dict[int, int]], voters: list[int]) -> dict[int, float]:
-=======
-def calculate_average_allocations(winners_allocations: dict[int, int], voters: list[int]) -> dict[int, float]:
->>>>>>> 37ec57f5
     """
     Function to calculate the average of bids for each project.
 
-<<<<<<< HEAD
     Args:
     bids (dict): A dictionary where the keys are project IDs and the values are dictionaries of voter bids.
     len(voters) = N (int): The number to divide the sum of bids for each project.
-=======
-    The function first checks the size of the voters list and ensures
-    that it is greater than zero to avoid division by zero.
-    For each key in winners_allocations, it divides the allocation value by the number of voters and prints the result.
-    The results are stored in a dictionary called averages, which is returned by the function.
-
-    """
-    # Get the number of voters
-    num_voters = len(voters)
-
-    # Check if the number of voters is greater than zero to avoid division by zero
-    if num_voters == 0:
-        print("Error: The voters list is empty. Division by zero is not possible.")
-        return {}
-
-    # Calculate the average for each project_cost in winners_allocations
-    averages = {}
-    for project_id, project_cost in winners_allocations.items():
-        average = project_cost / num_voters
-        averages[project_id] = average
-        logger.info(f"Average allocation for project_id {project_id}: {average}")
->>>>>>> 37ec57f5
 
     Returns:
     dict: A dictionary where the keys are project IDs and the values are the average bids.
@@ -213,7 +171,6 @@
 
     return average_bids
 
-<<<<<<< HEAD
 
 def plot_bid_data(
     bids: dict[int, dict[int, int]],
@@ -283,10 +240,4 @@
 
     # Display the plot
     plt.tight_layout()
-    plt.show()
-=======
-def display_bar_chart(
-    cost_min_max: list[dict[int, tuple[int, int]]], winners_allocations: dict[int, int], averages: dict[int, float]
-) -> None:
-    pass
->>>>>>> 37ec57f5
+    plt.show()