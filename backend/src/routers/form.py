# Router for the voting form page.

import psycopg
from fastapi import APIRouter, Body, Depends, HTTPException, Query, status

from src.database import db_dependency
from src.models import (
    Project,
    ProjectVote,
    Settings,
    VoteProjectInput,
    get_active_poll,
    get_projects,
    get_settings,
    get_voter,
    get_voter_votes,
    save_voter_votes,
)
from src.schemas import DataResponseSchema, ProjectSchema, VoteRequestBodySchema
from src.security import verify_valid_email, verify_valid_token

from src.logger import get_logger

logger = get_logger()

router = APIRouter()


def _create_data_response_schema(
    settings: Settings, projects: list[Project], voter_votes: list[ProjectVote], note: str
) -> DataResponseSchema:
    projects_data: dict[int, ProjectSchema] = {}
    for project in projects:
        projects_data[project.project_id] = ProjectSchema(
            id=project.project_id,
            name=project.name,
            description_1=project.description_1,
            description_2=project.description_2,
            fixed=project.fixed,
            min_points=project.min_points,
            max_points=project.max_points,
            rank=project.order_number,
            points=0,
            points_text="0",
            marked=False,
        )

    for vote in voter_votes:
        projects_data[vote.project_id].points = vote.points
        projects_data[vote.project_id].points_text = str(vote.points)
        projects_data[vote.project_id].marked = vote.points > 0

    projects_order = sorted(projects_data.values(), key=lambda x: x.rank)

    max_total_points = settings.max_total_points
    max_total_points -= sum([project.min_points for project in projects if project.fixed])

    return DataResponseSchema(
        voted=len(voter_votes) > 0,
        max_total_points=max_total_points,
        points_step=settings.points_step,
        open_for_voting=settings.open_for_voting,
        note=note,
        results=settings.results,
        projects=projects_order,
    )


@router.post("/data")
def route_data(
    email: str = Query(description="voter email"),
    token: str = Query(description="voter email as token using RSA"),
    db: psycopg.Connection = Depends(db_dependency),
) -> DataResponseSchema:
    """Get the data for the voting form page"""

    if not verify_valid_email(email):
        raise HTTPException(status_code=status.HTTP_400_BAD_REQUEST, detail="Invalid email")

    if not verify_valid_token(email, token):
        raise HTTPException(status_code=status.HTTP_401_UNAUTHORIZED, detail="Unauthorized, the token is invalid")

    settings = get_settings(db)
    projects = get_projects(db)
    votes = get_voter_votes(db, email)

    voter = get_voter(db, email)
    note = voter.note if voter is not None else ""

    return _create_data_response_schema(settings, projects, votes, note)


@router.post("/vote")
def route_vote(
    email: str = Query(description="voter email"),
    token: str = Query(description="voter email as token using RSA"),
    body: VoteRequestBodySchema = Body(description="the vote data"),
    db: psycopg.Connection = Depends(db_dependency),
) -> DataResponseSchema:
    """Save vote of voter"""
    try:
        logger.info(f"Received vote request - email: {email}")
        logger.info(f"Vote data: {body}")

        poll = get_active_poll(db)

        if not verify_valid_email(email):
            raise HTTPException(status_code=status.HTTP_400_BAD_REQUEST, detail="Invalid email")

        if not verify_valid_token(email, token):
            raise HTTPException(status_code=status.HTTP_401_UNAUTHORIZED, detail="Unauthorized, the token is invalid")

        settings = get_settings(db)

        if not settings.open_for_voting:
            raise HTTPException(status_code=status.HTTP_403_FORBIDDEN, detail="Voting is not open for the public")

        projects = get_projects(db)

        max_total_points = settings.max_total_points
        max_total_points -= sum([project.min_points for project in projects if project.fixed])

        projects_dict = {project.project_id: project for project in projects}

        logger.info(f"Validating vote with settings: points_step={settings.points_step}, max_total_points={settings.max_total_points}")

        # validate vote
        projects_votes = {vote.id: vote for vote in body.projects}

        if set(projects_votes.keys()) != set(projects_dict.keys()):
            raise HTTPException(status_code=status.HTTP_400_BAD_REQUEST, detail="Invalid project ids")

        for vote_project in projects_votes.values():
            # Check for negative values
            if vote_project.points < 0:
                raise HTTPException(
                    status_code=status.HTTP_400_BAD_REQUEST, 
                    detail="Negative points are not allowed"
                )
            
            # Check points are divisible by points_step
            if vote_project.points % settings.points_step != 0:
                raise HTTPException(
                    status_code=status.HTTP_400_BAD_REQUEST,
                    detail=f"Points must be divisible by {settings.points_step}"
                )
            
            project = projects_dict.get(vote_project.id)
            if project is None:
                raise HTTPException(status_code=status.HTTP_400_BAD_REQUEST, detail="Invalid project id")

            if vote_project.points > 0:
                # Check if the points are in the project range
                if vote_project.points < project.min_points or vote_project.points > project.max_points:
                    raise HTTPException(status_code=status.HTTP_400_BAD_REQUEST, detail="Invalid points")

        total_points = sum(vote.points for vote in projects_votes.values())
<<<<<<< HEAD
        if total_points > max_total_points:
            raise HTTPException(status_code=status.HTTP_400_BAD_REQUEST, detail="Total points exceed the limit")
=======
        if total_points != max_total_points:
            raise HTTPException(
                status_code=status.HTTP_400_BAD_REQUEST, 
                detail="Total points must equal exactly the maximum allowed points"
            )
>>>>>>> 1f521319

        ranks = {vote.rank for vote in projects_votes.values()}
        if ranks != set(range(1, len(ranks) + 1)):
            raise HTTPException(status_code=status.HTTP_400_BAD_REQUEST, detail="Invalid ranks")

        # save votes
        vote_input = [
            VoteProjectInput(
                poll_id=poll.poll_id,
                project_id=vote.id,
                points=vote.points,
                rank=vote.rank,
            )
            for vote in body.projects
        ]
        save_voter_votes(db, email, body.note, vote_input)

        # get the updated votes
        votes = get_voter_votes(db, email)

        return _create_data_response_schema(settings, projects, votes, body.note)
    
    except HTTPException as e:
        logger.error(f"Vote validation failed: {e.detail}")
        raise<|MERGE_RESOLUTION|>--- conflicted
+++ resolved
@@ -155,16 +155,11 @@
                     raise HTTPException(status_code=status.HTTP_400_BAD_REQUEST, detail="Invalid points")
 
         total_points = sum(vote.points for vote in projects_votes.values())
-<<<<<<< HEAD
-        if total_points > max_total_points:
-            raise HTTPException(status_code=status.HTTP_400_BAD_REQUEST, detail="Total points exceed the limit")
-=======
         if total_points != max_total_points:
             raise HTTPException(
                 status_code=status.HTTP_400_BAD_REQUEST, 
                 detail="Total points must equal exactly the maximum allowed points"
             )
->>>>>>> 1f521319
 
         ranks = {vote.rank for vote in projects_votes.values()}
         if ranks != set(range(1, len(ranks) + 1)):
